--- conflicted
+++ resolved
@@ -18,10 +18,7 @@
     float: left;
     margin-right: 1rem;
     border: 2px solid #ccc;
-<<<<<<< HEAD
-=======
       i { background: asset-data-url("default.svg") center center no-repeat; }
->>>>>>> 66bad03d
 
       &.pending {
         border: 2px solid $blue;
